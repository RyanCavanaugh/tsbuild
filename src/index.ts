--- conflicted
+++ resolved
@@ -1,431 +1,423 @@
-import fs = require('fs');
-import { normalize } from 'path';
-import path = require('path');
-
-import mkdirp = require('mkdirp');
-import minimist = require('minimist');
-import ts = require('typescript');
-import chokidar = require('chokidar');
-import glob = require('glob');
-
-import { createDependencyMapper, Mapper, __ } from './dependency-map';
-import { wrapSingle, removeDuplicatesFromBuildQueue, friendlyNameOfFile, throwIfReached, resolvePathRelativeToCwd, veryFriendlyName, clone2DArray, flatten, getCanonicalFileName } from './utils';
-import { yargsSetup, parseCommandline, TsBuildCommandLine } from './command-line';
-import { renderGraphVisualization } from './visualizer';
-import { callbackify } from 'util';
-
-const host = ts.createCompilerHost({});
-const watchers: chokidar.FSWatcher[] = [];
-
-namespace main {
-    const whatToDo = parseCommandline(yargsSetup.parse());
-    setImmediate(() => main(whatToDo));
-
-    function main(whatToDo: TsBuildCommandLine) {
-        let graph = createDependencyGraph(whatToDo.roots);
-
-        processBuildQueue(graph, handleBuildStatus);
-
-        if (whatToDo.viz) {
-            renderGraphVisualization(whatToDo.roots, graph, 'project-graph.svg', whatToDo.viz === 'deep');
-            return;
-        }
-
-        if (whatToDo.watch) {
-            console.log("Watching for file changes...");
-            for (const proj of flatten(graph.buildQueue)) {
-                watchFilesForProject(proj, {
-                    rebuildProject,
-                    rebuildGraph
-                });
-            }
-        }
-
-        function rebuildProject(projectName: string) {
-            // We can just rerun the whole build queue; the right thing will happen
-            processBuildQueue(graph, handleBuildStatus, { quiet: true });
-        }
-
-        function rebuildGraph() {
-            console.log('Rebuilding project graph due to an edit in a config file');
-            graph = createDependencyGraph(whatToDo.roots);
-            for (const w of watchers) {
-                w.close();
-            }
-            watchers.length = 0;
-            for (const proj of flatten(graph.buildQueue)) {
-                watchFilesForProject(proj, {
-                    rebuildProject,
-                    rebuildGraph
-                });
-            }
-            processBuildQueue(graph, handleBuildStatus);
-        }
-
-        function handleBuildStatus(configFileName: string, status: UpToDateStatus, opts: BuildOptions): boolean {
-            const projectName = friendlyNameOfFile(configFileName);
-            let shouldBuild: boolean = true;
-            switch (status.result) {
-                case "older-than-dependency":
-                    opts.quiet || console.log(`Project ${projectName} is out-to-date with respect to its dependency ${friendlyNameOfFile(status.dependency)}`);
-                    break;
-                case "missing":
-                    opts.quiet || console.log(`Project ${projectName} has not built output file ${friendlyNameOfFile(status.missingFile)}`);
-                    break;
-                case "out-of-date":
-                    opts.quiet || console.log(`Project ${projectName} has input file ${friendlyNameOfFile(status.newerFile)} newer than output file ${friendlyNameOfFile(status.olderFile)}`);
-                    break;
-                case "up-to-date":
-                    opts.quiet || console.log(`Project ${projectName} is up-to-date with respect to its inputs`);
-                    shouldBuild = whatToDo.force;
-                    break;
-                default:
-                    throwIfReached(status, "Unknown up-to-date return value");
-            }
-            if (shouldBuild && !whatToDo.dry) {
-                return buildProject(configFileName) === BuildResultFlags.None;
-            }
-            return true;
-        }
-    }
-}
-
-interface WatchCallbacks {
-    rebuildProject(configFileName: string, changedFile: string): void;
-    rebuildGraph(): void;
-}
-
-interface BuildOptions {
-    quiet?: boolean;
-}
-
-function processBuildQueue(graph: DependencyGraph, buildCallback: (configFileName: string, status: UpToDateStatus, opts: BuildOptions) => boolean, opts: BuildOptions = {}) {
-    const buildQueue = clone2DArray<string>(graph.buildQueue);
-    const dependencyMap = graph.dependencyMap;
-
-    // A list of projects which needed to be built at some point.
-    // This is stored rather than observing the filestamps because a "dry"
-    //   build needs to correctly identify downstream projects that need
-    //   to be built when their upstream projects changed.
-    const projectsNeedingBuild: { [projFilename: string]: true } = {};
-
-    while (buildQueue.length > 0) {
-        const nextSet = buildQueue.pop()!;
-        for (const proj of nextSet) {
-            const refs = dependencyMap.getReferencesOf(proj);
-            const unbuiltRefs = refs.filter(p => projectsNeedingBuild[p]);
-
-            let keepGoing: boolean;
-            if (unbuiltRefs.length > 0) {
-                keepGoing = buildCallback(proj, { result: "older-than-dependency", dependency: unbuiltRefs[0] }, opts);
-            } else {
-                const utd = checkUpToDateRelativeToInputs(parseConfigFile(proj), proj);
-                keepGoing = buildCallback(proj, utd, opts);
-                if (utd.result !== "up-to-date") {
-                    projectsNeedingBuild[proj] = true;
-                }
-            }
-
-            if (!keepGoing) {
-                return;
-            }
-        }
-    }
-}
-
-function watchFilesForProject(configFile: string, callbacks: WatchCallbacks) {
-    // Watch the config file itself
-    const projWatch = chokidar.watch(configFile, undefined);
-    watchers.push(projWatch);
-    projWatch.on('change', () => {
-        callbacks.rebuildGraph();
-    });
-    const cfg = parseConfigFile(configFile)!;
-
-    const watchedDirs: string[] = [];
-    if (cfg.wildcardDirectories) {
-        for (const dir of Object.keys(cfg.wildcardDirectories)) {
-            watchedDirs.push(getCanonicalFileName(dir));
-            const opts: chokidar.WatchOptions = {
-                depth: cfg.wildcardDirectories[dir] === ts.WatchDirectoryFlags.Recursive ? 100 : 0,
-                ignoreInitial: true
-            };
-            const dirWatch = chokidar.watch(dir, opts);
-            watchers.push(dirWatch);
-            dirWatch.on('all', (event, path) => {
-                callbacks.rebuildProject(configFile, path);
-            });
-        }
-    }
-
-    for (const file of cfg.fileNames.map(getCanonicalFileName)) {
-        if (watchedDirs.some(d => file.indexOf(d) === 0)) {
-            // console.log(`File ${file} is already watched by a directory watch`);
-            continue;
-        }
-        const fileWatch = chokidar.watch(file, { ignoreInitial: true });
-        fileWatch.on('all', (event, path) => {
-            callbacks.rebuildProject(configFile, path);
-        });
-    }
-}
-
-export interface DependencyGraph {
-    buildQueue: ReadonlyArray<ReadonlyArray<string>>;
-    dependencyMap: Mapper;
-}
-
-function createDependencyGraph(roots: string[]): DependencyGraph {
-    // This is a list of list of projects that need to be built.
-    // The ordering here is "backwards", i.e. the first entry in the array is the last set of projects that need to be built;
-    //   and the last entry is the first set of projects to be built.
-    // Each subarray is unordered.
-    // We traverse the reference graph from each root, then "clean" the list by removing
-    //   any entry that is duplicated to its right.
-    const buildQueue: string[][] = [];
-    const dependencyMap = createDependencyMapper();
-    let buildQueuePosition = 0;
-    for (const root of roots) {
-        const config = parseConfigFile(root);
-        if (config === undefined) {
-            throw new Error(`Could not parse ${root}`);
-        }
-        enumerateReferences(path.resolve(root), config);
-    }
-
-    function enumerateReferences(fileName: string, root: ts.ParsedCommandLine): void {
-        const myBuildLevel = buildQueue[buildQueuePosition] = buildQueue[buildQueuePosition] || [];
-        if (myBuildLevel.indexOf(fileName) < 0) {
-            myBuildLevel.push(fileName);
-        }
-
-        const refs = ts.getProjectReferences(host, root.options);
-        if (refs === undefined) return;
-        buildQueuePosition++;
-        for (const ref of refs) {
-            dependencyMap.addReference(fileName, ref);
-            const resolvedRef = parseConfigFile(ref);
-            if (resolvedRef === undefined) continue;
-            enumerateReferences(path.resolve(ref), resolvedRef);
-        }
-        buildQueuePosition--;
-    }
-
-    removeDuplicatesFromBuildQueue(buildQueue);
-
-    return ({
-        buildQueue,
-        dependencyMap
-    });
-}
-
-export function parseConfigFile(fileName: string): ts.ParsedCommandLine | undefined {
-    const rawFileContent = ts.sys.readFile(fileName, 'utf-8');
-    if (rawFileContent === undefined) {
-        return undefined;
-    }
-    const parsedFileContent = ts.parseJsonText(fileName, rawFileContent);
-    const configParseResult = ts.parseJsonSourceFileConfigFileContent(parsedFileContent, ts.sys, path.dirname(fileName), /*optionsToExtend*/ undefined, fileName);
-    return configParseResult;
-}
-
-enum BuildResultFlags {
-    None = 0,
-    ConfigFileErrors = 1 << 0,
-    SyntaxErrors = 1 << 1,
-    TypeErrors  = 1 << 2,
-    DeclarationEmitErrors = 1 << 3,
-    DeclarationOutputUnchanged = 1 << 4
-}
-
-function buildProject(proj: string): BuildResultFlags {
-    let resultFlags = BuildResultFlags.None;
-    resultFlags |= BuildResultFlags.DeclarationOutputUnchanged;
-
-    const configFile = parseConfigFile(proj);
-    if (!configFile) {
-        console.log(`Failed to read config file ${proj}`);
-        resultFlags |= BuildResultFlags.ConfigFileErrors;
-        return resultFlags;
-    }
-
-    const diagHost: ts.FormatDiagnosticsHost = {
-        getCanonicalFileName(fileName) {
-            return path.relative(path.dirname(proj), fileName);
-        },
-        getCurrentDirectory() {
-            return rootDirOfOptions(configFile.options, proj);
-        },
-        getNewLine() {
-            return '\r\n';
-        }
-    };
-
-    const program = ts.createProgram(configFile.fileNames, configFile.options);
-<<<<<<< HEAD
-    console.log(`Building ${veryFriendlyName(proj)} to ${program.getCompilerOptions().outDir}...`);
-
-    // Don't emit anything in the presence of syntactic errors
-    const syntaxDiagnostics = program.getSyntacticDiagnostics();
-    if (syntaxDiagnostics.length) {
-        resultFlags |= BuildResultFlags.SyntaxErrors;
-        console.error(`Syntax errors in project ${veryFriendlyName(proj)}`);
-        printErrors(syntaxDiagnostics, diagHost);
-        return resultFlags;
-    }
-
-    // Don't emit .d.ts if there are decl file errors
-    const declDiagnostics = program.getDeclarationDiagnostics();
-    if (declDiagnostics.length) {
-        resultFlags |= BuildResultFlags.DeclarationEmitErrors;
-        console.error(`.d.ts emit errors in project ${veryFriendlyName(proj)}`);
-        printErrors(declDiagnostics, diagHost);
-    }
-
-=======
-    console.log(`Building ${veryFriendlyName(proj)} to ${program.getCompilerOptions().outFile || program.getCompilerOptions().outDir}...`);
->>>>>>> a6141a66
-    program.emit(undefined, (fileName, content) => {
-        mkdirp.sync(path.dirname(fileName));
-        let isUnchangedDeclFile = false;
-        if (isDeclarationFile(fileName) && (resultFlags & BuildResultFlags.DeclarationEmitErrors)) {
-            // Don't emit invalid .d.ts files
-            return;
-        }
-        if (isDeclarationFile(fileName) && fs.existsSync(fileName)) {
-            if (fs.readFileSync(fileName, 'utf-8') === content) {
-                resultFlags &= ~BuildResultFlags.DeclarationOutputUnchanged;
-                isUnchangedDeclFile = true;
-            }
-        }
-        fs.writeFileSync(fileName, content, 'utf-8');
-        console.log(`    * Wrote ${content.length} bytes to ${path.basename(fileName)}${isUnchangedDeclFile ? " (unchanged)" : ""}`);
-    });
-
-    const semanticDiagnostics = [...program.getSemanticDiagnostics()];
-    if (semanticDiagnostics.length) {
-        resultFlags |= BuildResultFlags.TypeErrors;
-        console.error(`Type errors in project ${veryFriendlyName(proj)}`);
-        printErrors(semanticDiagnostics, diagHost);
-    }
-
-    return resultFlags;
-}
-
-function printErrors(arr: ReadonlyArray<ts.Diagnostic>, host: ts.FormatDiagnosticsHost) {
-    for (const err of arr) {
-        console.log(ts.formatDiagnostic(err, host));
-    }
-}
-
-function printBuildQueue(queue: string[][]) {
-    console.log('== Build Order ==')
-    for (let i = queue.length - 1; i >= 0; i--) {
-        console.log(` * ${queue[i].map(friendlyNameOfFile).join(', ')}`);
-    }
-}
-
-type UpToDateStatus =
-    // The project does not need to be built
-    { result: "up-to-date", timestamp: number } |
-    // An expected output of this project is missing
-    { result: "missing", missingFile: string } |
-    // An output file is older than an input file
-    { result: "out-of-date", newerFile: string, olderFile: string } |
-    // An output file is older than a dependent project's output file
-    { result: "older-than-dependency", dependency: string };
-
-function isDeclarationFile(fileName: string) {
-    return /\.d\.ts$/.test(fileName);
-}
-
-function getOutputFilenames(configFileName: string) {
-    const outputs: string[] = [];
-    const dependencyConfigFile = parseConfigFile(configFileName)!;
-    // Note: We do not support mixed global+module compilations.
-    // TODO: Error if this occurs
-    if (dependencyConfigFile.options.outFile) {
-        return [dependencyConfigFile.options.outFile];
-    }
-
-    for (const inputFile of dependencyConfigFile.fileNames) {
-        if (!isDeclarationFile(inputFile)) {
-            outputs.push(getOutputDeclarationFileName(inputFile, dependencyConfigFile, configFileName));
-        }
-    }
-    return outputs;
-}
-
-function checkUpToDateRelativeToInputs(configFile: ts.ParsedCommandLine | undefined, configFileName: string): UpToDateStatus {
-    if (!configFile) throw new Error("No config file");
-
-    let newestInputFileTime = -Infinity;
-    let newestInputFileName = "????";
-    let oldestOutputFileTime = Infinity;
-    let oldestOutputFileName = "";
-    let newestOutputFileTime = -1;
-
-    const allInputs = [...configFile.fileNames];
-    for (const ref of ts.getProjectReferences(host, configFile.options) || []) {
-        for (const output of getOutputFilenames(ref)) {
-            allInputs.push(output);
-        }
-    }
-
-    for (const inputFile of allInputs) {
-        const inputFileTime = fs.statSync(inputFile).mtimeMs;
-        if (inputFileTime > newestInputFileTime) {
-            newestInputFileTime = inputFileTime;
-            newestInputFileName = inputFile;
-        }
-
-        // .d.ts files do not have output files
-        if (!isDeclarationFile(inputFile)) {
-            const expectedOutputFile = configFile.options.outFile || getOutputDeclarationFileName(inputFile, configFile, configFileName);
-            // If the output file doesn't exist, the project is out of date
-            if (!ts.sys.fileExists(expectedOutputFile)) {
-                return {
-                    result: "missing",
-                    missingFile: expectedOutputFile
-                };
-            }
-
-            const outputFileTime = fs.statSync(expectedOutputFile).mtimeMs;
-            if (outputFileTime < oldestOutputFileTime) {
-                oldestOutputFileTime = outputFileTime;
-                oldestOutputFileName = expectedOutputFile;
-            }
-            newestOutputFileTime = Math.max(newestOutputFileTime, outputFileTime);
-        }
-
-        if (newestInputFileTime > oldestOutputFileTime) {
-            return {
-                result: "out-of-date",
-                newerFile: newestInputFileName,
-                olderFile: oldestOutputFileName
-            };
-        }
-    }
-
-    return {
-        result: "up-to-date",
-        timestamp: newestInputFileTime
-    };
-}
-
-function getOutputDeclarationFileName(inputFileName: string, configFile: ts.ParsedCommandLine, configFileName: string) {
-<<<<<<< HEAD
-    const relativePath = path.relative(rootDirOfOptions(configFile.options, configFileName), inputFileName);
-=======
-    if (!configFile.options.outDir) {
-        throw new Error(`${configFileName} must set 'outDir'`);
-    }
-    const relativePath = path.relative(configFile.options.rootDir || path.dirname(configFileName), inputFileName);
->>>>>>> a6141a66
-    const outputPath = path.resolve(configFile.options.outDir!, relativePath);
-    return outputPath.replace(/\.tsx?$/, '.d.ts');
-}
-
-function rootDirOfOptions(opts: ts.CompilerOptions, configFileName: string) {
-    return opts.rootDir || path.dirname(configFileName);
-}
+import fs = require('fs');
+import { normalize } from 'path';
+import path = require('path');
+
+import mkdirp = require('mkdirp');
+import minimist = require('minimist');
+import ts = require('typescript');
+import chokidar = require('chokidar');
+import glob = require('glob');
+
+import { createDependencyMapper, Mapper, __ } from './dependency-map';
+import { wrapSingle, removeDuplicatesFromBuildQueue, friendlyNameOfFile, throwIfReached, resolvePathRelativeToCwd, veryFriendlyName, clone2DArray, flatten, getCanonicalFileName } from './utils';
+import { yargsSetup, parseCommandline, TsBuildCommandLine } from './command-line';
+import { renderGraphVisualization } from './visualizer';
+import { callbackify } from 'util';
+
+const host = ts.createCompilerHost({});
+const watchers: chokidar.FSWatcher[] = [];
+
+namespace main {
+    const whatToDo = parseCommandline(yargsSetup.parse());
+    setImmediate(() => main(whatToDo));
+
+    function main(whatToDo: TsBuildCommandLine) {
+        let graph = createDependencyGraph(whatToDo.roots);
+
+        processBuildQueue(graph, handleBuildStatus);
+
+        if (whatToDo.viz) {
+            renderGraphVisualization(whatToDo.roots, graph, 'project-graph.svg', whatToDo.viz === 'deep');
+            return;
+        }
+
+        if (whatToDo.watch) {
+            console.log("Watching for file changes...");
+            for (const proj of flatten(graph.buildQueue)) {
+                watchFilesForProject(proj, {
+                    rebuildProject,
+                    rebuildGraph
+                });
+            }
+        }
+
+        function rebuildProject(projectName: string) {
+            // We can just rerun the whole build queue; the right thing will happen
+            processBuildQueue(graph, handleBuildStatus, { quiet: true });
+        }
+
+        function rebuildGraph() {
+            console.log('Rebuilding project graph due to an edit in a config file');
+            graph = createDependencyGraph(whatToDo.roots);
+            for (const w of watchers) {
+                w.close();
+            }
+            watchers.length = 0;
+            for (const proj of flatten(graph.buildQueue)) {
+                watchFilesForProject(proj, {
+                    rebuildProject,
+                    rebuildGraph
+                });
+            }
+            processBuildQueue(graph, handleBuildStatus);
+        }
+
+        function handleBuildStatus(configFileName: string, status: UpToDateStatus, opts: BuildOptions): boolean {
+            const projectName = friendlyNameOfFile(configFileName);
+            let shouldBuild: boolean = true;
+            switch (status.result) {
+                case "older-than-dependency":
+                    opts.quiet || console.log(`Project ${projectName} is out-to-date with respect to its dependency ${friendlyNameOfFile(status.dependency)}`);
+                    break;
+                case "missing":
+                    opts.quiet || console.log(`Project ${projectName} has not built output file ${friendlyNameOfFile(status.missingFile)}`);
+                    break;
+                case "out-of-date":
+                    opts.quiet || console.log(`Project ${projectName} has input file ${friendlyNameOfFile(status.newerFile)} newer than output file ${friendlyNameOfFile(status.olderFile)}`);
+                    break;
+                case "up-to-date":
+                    opts.quiet || console.log(`Project ${projectName} is up-to-date with respect to its inputs`);
+                    shouldBuild = whatToDo.force;
+                    break;
+                default:
+                    throwIfReached(status, "Unknown up-to-date return value");
+            }
+            if (shouldBuild && !whatToDo.dry) {
+                return buildProject(configFileName) === BuildResultFlags.None;
+            }
+            return true;
+        }
+    }
+}
+
+interface WatchCallbacks {
+    rebuildProject(configFileName: string, changedFile: string): void;
+    rebuildGraph(): void;
+}
+
+interface BuildOptions {
+    quiet?: boolean;
+}
+
+function processBuildQueue(graph: DependencyGraph, buildCallback: (configFileName: string, status: UpToDateStatus, opts: BuildOptions) => boolean, opts: BuildOptions = {}) {
+    const buildQueue = clone2DArray<string>(graph.buildQueue);
+    const dependencyMap = graph.dependencyMap;
+
+    // A list of projects which needed to be built at some point.
+    // This is stored rather than observing the filestamps because a "dry"
+    //   build needs to correctly identify downstream projects that need
+    //   to be built when their upstream projects changed.
+    const projectsNeedingBuild: { [projFilename: string]: true } = {};
+
+    while (buildQueue.length > 0) {
+        const nextSet = buildQueue.pop()!;
+        for (const proj of nextSet) {
+            const refs = dependencyMap.getReferencesOf(proj);
+            const unbuiltRefs = refs.filter(p => projectsNeedingBuild[p]);
+
+            let keepGoing: boolean;
+            if (unbuiltRefs.length > 0) {
+                keepGoing = buildCallback(proj, { result: "older-than-dependency", dependency: unbuiltRefs[0] }, opts);
+            } else {
+                const utd = checkUpToDateRelativeToInputs(parseConfigFile(proj), proj);
+                keepGoing = buildCallback(proj, utd, opts);
+                if (utd.result !== "up-to-date") {
+                    projectsNeedingBuild[proj] = true;
+                }
+            }
+
+            if (!keepGoing) {
+                return;
+            }
+        }
+    }
+}
+
+function watchFilesForProject(configFile: string, callbacks: WatchCallbacks) {
+    // Watch the config file itself
+    const projWatch = chokidar.watch(configFile, undefined);
+    watchers.push(projWatch);
+    projWatch.on('change', () => {
+        callbacks.rebuildGraph();
+    });
+    const cfg = parseConfigFile(configFile)!;
+
+    const watchedDirs: string[] = [];
+    if (cfg.wildcardDirectories) {
+        for (const dir of Object.keys(cfg.wildcardDirectories)) {
+            watchedDirs.push(getCanonicalFileName(dir));
+            const opts: chokidar.WatchOptions = {
+                depth: cfg.wildcardDirectories[dir] === ts.WatchDirectoryFlags.Recursive ? 100 : 0,
+                ignoreInitial: true
+            };
+            const dirWatch = chokidar.watch(dir, opts);
+            watchers.push(dirWatch);
+            dirWatch.on('all', (event, path) => {
+                callbacks.rebuildProject(configFile, path);
+            });
+        }
+    }
+
+    for (const file of cfg.fileNames.map(getCanonicalFileName)) {
+        if (watchedDirs.some(d => file.indexOf(d) === 0)) {
+            // console.log(`File ${file} is already watched by a directory watch`);
+            continue;
+        }
+        const fileWatch = chokidar.watch(file, { ignoreInitial: true });
+        fileWatch.on('all', (event, path) => {
+            callbacks.rebuildProject(configFile, path);
+        });
+    }
+}
+
+export interface DependencyGraph {
+    buildQueue: ReadonlyArray<ReadonlyArray<string>>;
+    dependencyMap: Mapper;
+}
+
+function createDependencyGraph(roots: string[]): DependencyGraph {
+    // This is a list of list of projects that need to be built.
+    // The ordering here is "backwards", i.e. the first entry in the array is the last set of projects that need to be built;
+    //   and the last entry is the first set of projects to be built.
+    // Each subarray is unordered.
+    // We traverse the reference graph from each root, then "clean" the list by removing
+    //   any entry that is duplicated to its right.
+    const buildQueue: string[][] = [];
+    const dependencyMap = createDependencyMapper();
+    let buildQueuePosition = 0;
+    for (const root of roots) {
+        const config = parseConfigFile(root);
+        if (config === undefined) {
+            throw new Error(`Could not parse ${root}`);
+        }
+        enumerateReferences(path.resolve(root), config);
+    }
+
+    function enumerateReferences(fileName: string, root: ts.ParsedCommandLine): void {
+        const myBuildLevel = buildQueue[buildQueuePosition] = buildQueue[buildQueuePosition] || [];
+        if (myBuildLevel.indexOf(fileName) < 0) {
+            myBuildLevel.push(fileName);
+        }
+
+        const refs = ts.getProjectReferences(host, root.options);
+        if (refs === undefined) return;
+        buildQueuePosition++;
+        for (const ref of refs) {
+            dependencyMap.addReference(fileName, ref);
+            const resolvedRef = parseConfigFile(ref);
+            if (resolvedRef === undefined) continue;
+            enumerateReferences(path.resolve(ref), resolvedRef);
+        }
+        buildQueuePosition--;
+    }
+
+    removeDuplicatesFromBuildQueue(buildQueue);
+
+    return ({
+        buildQueue,
+        dependencyMap
+    });
+}
+
+export function parseConfigFile(fileName: string): ts.ParsedCommandLine | undefined {
+    const rawFileContent = ts.sys.readFile(fileName, 'utf-8');
+    if (rawFileContent === undefined) {
+        return undefined;
+    }
+    const parsedFileContent = ts.parseJsonText(fileName, rawFileContent);
+    const configParseResult = ts.parseJsonSourceFileConfigFileContent(parsedFileContent, ts.sys, path.dirname(fileName), /*optionsToExtend*/ undefined, fileName);
+    return configParseResult;
+}
+
+enum BuildResultFlags {
+    None = 0,
+    ConfigFileErrors = 1 << 0,
+    SyntaxErrors = 1 << 1,
+    TypeErrors  = 1 << 2,
+    DeclarationEmitErrors = 1 << 3,
+    DeclarationOutputUnchanged = 1 << 4
+}
+
+function buildProject(proj: string): BuildResultFlags {
+    let resultFlags = BuildResultFlags.None;
+    resultFlags |= BuildResultFlags.DeclarationOutputUnchanged;
+
+    const configFile = parseConfigFile(proj);
+    if (!configFile) {
+        console.log(`Failed to read config file ${proj}`);
+        resultFlags |= BuildResultFlags.ConfigFileErrors;
+        return resultFlags;
+    }
+
+    const diagHost: ts.FormatDiagnosticsHost = {
+        getCanonicalFileName(fileName) {
+            return path.relative(path.dirname(proj), fileName);
+        },
+        getCurrentDirectory() {
+            return rootDirOfOptions(configFile.options, proj);
+        },
+        getNewLine() {
+            return '\r\n';
+        }
+    };
+
+    const program = ts.createProgram(configFile.fileNames, configFile.options);
+    console.log(`Building ${veryFriendlyName(proj)} to ${program.getCompilerOptions().outDir}...`);
+
+    // Don't emit anything in the presence of syntactic errors
+    const syntaxDiagnostics = program.getSyntacticDiagnostics();
+    if (syntaxDiagnostics.length) {
+        resultFlags |= BuildResultFlags.SyntaxErrors;
+        console.error(`Syntax errors in project ${veryFriendlyName(proj)}`);
+        printErrors(syntaxDiagnostics, diagHost);
+        return resultFlags;
+    }
+
+    // Don't emit .d.ts if there are decl file errors
+    const declDiagnostics = program.getDeclarationDiagnostics();
+    if (declDiagnostics.length) {
+        resultFlags |= BuildResultFlags.DeclarationEmitErrors;
+        console.error(`.d.ts emit errors in project ${veryFriendlyName(proj)}`);
+        printErrors(declDiagnostics, diagHost);
+    }
+
+    program.emit(undefined, (fileName, content) => {
+        mkdirp.sync(path.dirname(fileName));
+        let isUnchangedDeclFile = false;
+        if (isDeclarationFile(fileName) && (resultFlags & BuildResultFlags.DeclarationEmitErrors)) {
+            // Don't emit invalid .d.ts files
+            return;
+        }
+        if (isDeclarationFile(fileName) && fs.existsSync(fileName)) {
+            if (fs.readFileSync(fileName, 'utf-8') === content) {
+                resultFlags &= ~BuildResultFlags.DeclarationOutputUnchanged;
+                isUnchangedDeclFile = true;
+            }
+        }
+        fs.writeFileSync(fileName, content, 'utf-8');
+        console.log(`    * Wrote ${content.length} bytes to ${path.basename(fileName)}${isUnchangedDeclFile ? " (unchanged)" : ""}`);
+    });
+
+    const semanticDiagnostics = [...program.getSemanticDiagnostics()];
+    if (semanticDiagnostics.length) {
+        resultFlags |= BuildResultFlags.TypeErrors;
+        console.error(`Type errors in project ${veryFriendlyName(proj)}`);
+        printErrors(semanticDiagnostics, diagHost);
+    }
+
+    return resultFlags;
+}
+
+function printErrors(arr: ReadonlyArray<ts.Diagnostic>, host: ts.FormatDiagnosticsHost) {
+    for (const err of arr) {
+        console.log(ts.formatDiagnostic(err, host));
+    }
+}
+
+function printBuildQueue(queue: string[][]) {
+    console.log('== Build Order ==')
+    for (let i = queue.length - 1; i >= 0; i--) {
+        console.log(` * ${queue[i].map(friendlyNameOfFile).join(', ')}`);
+    }
+}
+
+type UpToDateStatus =
+    // The project does not need to be built
+    { result: "up-to-date", timestamp: number } |
+    // An expected output of this project is missing
+    { result: "missing", missingFile: string } |
+    // An output file is older than an input file
+    { result: "out-of-date", newerFile: string, olderFile: string } |
+    // An output file is older than a dependent project's output file
+    { result: "older-than-dependency", dependency: string };
+
+function isDeclarationFile(fileName: string) {
+    return /\.d\.ts$/.test(fileName);
+}
+
+function getOutputFilenames(configFileName: string) {
+    const outputs: string[] = [];
+    const dependencyConfigFile = parseConfigFile(configFileName)!;
+    // Note: We do not support mixed global+module compilations.
+    // TODO: Error if this occurs
+    if (dependencyConfigFile.options.outFile) {
+        return [dependencyConfigFile.options.outFile];
+    }
+
+    for (const inputFile of dependencyConfigFile.fileNames) {
+        if (!isDeclarationFile(inputFile)) {
+            outputs.push(getOutputDeclarationFileName(inputFile, dependencyConfigFile, configFileName));
+        }
+    }
+    return outputs;
+}
+
+function checkUpToDateRelativeToInputs(configFile: ts.ParsedCommandLine | undefined, configFileName: string): UpToDateStatus {
+    if (!configFile) throw new Error("No config file");
+
+    let newestInputFileTime = -Infinity;
+    let newestInputFileName = "????";
+    let oldestOutputFileTime = Infinity;
+    let oldestOutputFileName = "";
+    let newestOutputFileTime = -1;
+
+    const allInputs = [...configFile.fileNames];
+    for (const ref of ts.getProjectReferences(host, configFile.options) || []) {
+        for (const output of getOutputFilenames(ref)) {
+            allInputs.push(output);
+        }
+    }
+
+    for (const inputFile of allInputs) {
+        const inputFileTime = fs.statSync(inputFile).mtimeMs;
+        if (inputFileTime > newestInputFileTime) {
+            newestInputFileTime = inputFileTime;
+            newestInputFileName = inputFile;
+        }
+
+        // .d.ts files do not have output files
+        if (!isDeclarationFile(inputFile)) {
+            const expectedOutputFile = configFile.options.outFile || getOutputDeclarationFileName(inputFile, configFile, configFileName);
+            // If the output file doesn't exist, the project is out of date
+            if (!ts.sys.fileExists(expectedOutputFile)) {
+                return {
+                    result: "missing",
+                    missingFile: expectedOutputFile
+                };
+            }
+
+            const outputFileTime = fs.statSync(expectedOutputFile).mtimeMs;
+            if (outputFileTime < oldestOutputFileTime) {
+                oldestOutputFileTime = outputFileTime;
+                oldestOutputFileName = expectedOutputFile;
+            }
+            newestOutputFileTime = Math.max(newestOutputFileTime, outputFileTime);
+        }
+
+        if (newestInputFileTime > oldestOutputFileTime) {
+            return {
+                result: "out-of-date",
+                newerFile: newestInputFileName,
+                olderFile: oldestOutputFileName
+            };
+        }
+    }
+
+    return {
+        result: "up-to-date",
+        timestamp: newestInputFileTime
+    };
+}
+
+function getOutputDeclarationFileName(inputFileName: string, configFile: ts.ParsedCommandLine, configFileName: string) {
+    const relativePath = path.relative(rootDirOfOptions(configFile.options, configFileName), inputFileName);
+    if (!configFile.options.outDir) {
+        throw new Error(`${configFileName} must set 'outDir'`);
+    }
+    const outputPath = path.resolve(configFile.options.outDir!, relativePath);
+    return outputPath.replace(/\.tsx?$/, '.d.ts');
+}
+
+function rootDirOfOptions(opts: ts.CompilerOptions, configFileName: string) {
+    return opts.rootDir || path.dirname(configFileName);
+}